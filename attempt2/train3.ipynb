--- conflicted
+++ resolved
@@ -1265,273 +1265,6 @@
       }
     }
   },
-<<<<<<< HEAD
-  {
-   "cell_type": "code",
-   "execution_count": null,
-   "metadata": {},
-   "outputs": [],
-   "source": [
-    "# %%\n",
-    "import torch\n",
-    "from transformers import (\n",
-    "    AutoModelForCausalLM,\n",
-    "    AutoTokenizer,\n",
-    "    BitsAndBytesConfig,\n",
-    "    TrainingArguments,\n",
-    "    Trainer,\n",
-    "    DataCollatorForSeq2Seq\n",
-    ")\n",
-    "from datasets import load_dataset\n",
-    "from peft import LoraConfig, get_peft_model, prepare_model_for_kbit_training\n",
-    "import psutil\n",
-    "import os\n",
-    "import numpy as np\n"
-   ]
-  },
-  {
-   "cell_type": "code",
-   "execution_count": null,
-   "metadata": {},
-   "outputs": [],
-   "source": [
-    "# %%\n",
-    "def format_example(example):\n",
-    "    \"\"\"Format a single example for fine-tuning.\"\"\"\n",
-    "    return f\"\"\"Problem: {example['markdown_description']}\\n\\nSolution: {example['canonical_solution']}\"\"\"\n",
-    "\n",
-    "def get_memory_usage():\n",
-    "    \"\"\"Get current memory usage in MB.\"\"\"\n",
-    "    process = psutil.Process(os.getpid())\n",
-    "    return process.memory_info().rss / 1024 / 1024\n"
-   ]
-  },
-  {
-   "cell_type": "code",
-   "execution_count": null,
-   "metadata": {},
-   "outputs": [],
-   "source": [
-    "# %%\n",
-    "def prepare_dataset():\n",
-    "    \"\"\"Prepare the Effibench dataset for fine-tuning.\"\"\"\n",
-    "    dataset = load_dataset(\"DONG19/EffiBench\")\n",
-    "    print(\"Sample record:\", dataset['train'][0])  # Inspect a single record\n",
-    "\n",
-    "    def format_function(examples):\n",
-    "        inputs = [f\"Problem: {md}\" for md in examples[\"markdown_description\"]]\n",
-    "        outputs = [f\"Solution: {cs}\" for cs in examples[\"canonical_solution\"]]\n",
-    "        return {\"input_text\": inputs, \"output_text\": outputs}\n",
-    "\n",
-    "    # Tokenization function\n",
-    "    def tokenize_function(examples):\n",
-    "        inputs = tokenizer(\n",
-    "            examples[\"input_text\"], padding=\"max_length\", truncation=True, max_length=256\n",
-    "        )\n",
-    "        outputs = tokenizer(\n",
-    "            examples[\"output_text\"], padding=\"max_length\", truncation=True, max_length=256\n",
-    "        )\n",
-    "        inputs[\"labels\"] = outputs[\"input_ids\"]\n",
-    "        return inputs\n",
-    "\n",
-    "    # Format the dataset\n",
-    "    formatted_dataset = dataset.map(\n",
-    "        format_function,\n",
-    "        remove_columns=dataset[\"train\"].column_names,\n",
-    "        batched=True  # Process in batches\n",
-    "    )\n",
-    "\n",
-    "    # Tokenize the dataset\n",
-    "    tokenized_dataset = formatted_dataset.map(\n",
-    "        tokenize_function,\n",
-    "        batched=True\n",
-    "    )\n",
-    "\n",
-    "    return tokenized_dataset\n"
-   ]
-  },
-  {
-   "cell_type": "code",
-   "execution_count": null,
-   "metadata": {},
-   "outputs": [],
-   "source": [
-    "# %%\n",
-    "# Initialize memory tracking\n",
-    "initial_memory = get_memory_usage()\n",
-    "memory_measurements = []\n"
-   ]
-  },
-  {
-   "cell_type": "code",
-   "execution_count": null,
-   "metadata": {},
-   "outputs": [],
-   "source": [
-    "# %%\n",
-    "# Model configuration\n",
-    "model_name = \"NousResearch/Llama-2-7b-hf\"  # Using 7B parameter model as it's more consumer-friendly\n",
-    "\n",
-    "# QLoRA configuration\n",
-    "bnb_config = BitsAndBytesConfig(\n",
-    "    load_in_4bit=True,\n",
-    "    bnb_4bit_use_double_quant=True,\n",
-    "    bnb_4bit_quant_type=\"nf4\",\n",
-    "    bnb_4bit_compute_dtype=torch.float16\n",
-    ")\n",
-    "\n",
-    "# Load base model\n",
-    "model = AutoModelForCausalLM.from_pretrained(\n",
-    "    model_name,\n",
-    "    quantization_config=bnb_config,\n",
-    "    device_map=\"auto\",\n",
-    "    trust_remote_code=True\n",
-    ")\n",
-    "model = prepare_model_for_kbit_training(model)\n"
-   ]
-  },
-  {
-   "cell_type": "code",
-   "execution_count": null,
-   "metadata": {},
-   "outputs": [],
-   "source": [
-    "# %%\n",
-    "# LoRA configuration\n",
-    "lora_config = LoraConfig(\n",
-    "    r=16,\n",
-    "    lora_alpha=32,\n",
-    "    target_modules=[\"q_proj\", \"v_proj\"],\n",
-    "    lora_dropout=0.05,\n",
-    "    bias=\"none\",\n",
-    "    task_type=\"SEQ2SEQ_LM\"\n",
-    ")\n",
-    "\n",
-    "# Apply LoRA\n",
-    "model = get_peft_model(model, lora_config)\n",
-    "\n",
-    "# Load tokenizer\n",
-    "tokenizer = AutoTokenizer.from_pretrained(model_name)\n",
-    "tokenizer.pad_token = tokenizer.eos_token\n"
-   ]
-  },
-  {
-   "cell_type": "code",
-   "execution_count": null,
-   "metadata": {},
-   "outputs": [],
-   "source": [
-    "# %%\n",
-    "# Prepare dataset\n",
-    "dataset = prepare_dataset()\n"
-   ]
-  },
-  {
-   "cell_type": "code",
-   "execution_count": null,
-   "metadata": {},
-   "outputs": [],
-   "source": [
-    "# %%\n",
-    "# Training arguments\n",
-    "training_args = TrainingArguments(\n",
-    "    output_dir=\"./results\",\n",
-    "    num_train_epochs=1,\n",
-    "    per_device_train_batch_size=4,\n",
-    "    gradient_accumulation_steps=4,\n",
-    "    warmup_steps=100,\n",
-    "    logging_steps=100,\n",
-    "    learning_rate=2e-4,\n",
-    "    fp16=True,\n",
-    "    save_strategy=\"epoch\",\n",
-    "    predict_with_generate=True  # Required for seq2seq tasks\n",
-    ")\n"
-   ]
-  },
-  {
-   "cell_type": "code",
-   "execution_count": null,
-   "metadata": {},
-   "outputs": [],
-   "source": [
-    "# %%\n",
-    "# Data collator for seq2seq\n",
-    "data_collator = DataCollatorForSeq2Seq(tokenizer=tokenizer, model=model)\n",
-    "\n",
-    "# Initialize trainer\n",
-    "trainer = Trainer(\n",
-    "    model=model,\n",
-    "    args=training_args,\n",
-    "    train_dataset=dataset[\"train\"],\n",
-    "    data_collator=data_collator,\n",
-    ")\n"
-   ]
-  },
-  {
-   "cell_type": "code",
-   "execution_count": null,
-   "metadata": {},
-   "outputs": [],
-   "source": [
-    "# %%\n",
-    "# Record pre-training memory\n",
-    "pre_training_memory = get_memory_usage()\n",
-    "memory_measurements.append((\"Pre-training\", pre_training_memory))\n"
-   ]
-  },
-  {
-   "cell_type": "code",
-   "execution_count": null,
-   "metadata": {},
-   "outputs": [],
-   "source": [
-    "# %%\n",
-    "# Train the model\n",
-    "trainer.train()\n"
-   ]
-  },
-  {
-   "cell_type": "code",
-   "execution_count": null,
-   "metadata": {},
-   "outputs": [],
-   "source": [
-    "# %%\n",
-    "# Record post-training memory\n",
-    "post_training_memory = get_memory_usage()\n",
-    "memory_measurements.append((\"Post-training\", post_training_memory))\n",
-    "\n",
-    "# Print memory usage statistics\n",
-    "print(\"\\nMemory Usage Statistics:\")\n",
-    "print(f\"Initial Memory Usage: {initial_memory:.2f} MB\")\n",
-    "for stage, memory in memory_measurements:\n",
-    "    print(f\"{stage} Memory Usage: {memory:.2f} MB\")\n"
-   ]
-  }
- ],
- "metadata": {
-  "kernelspec": {
-   "display_name": "Python 3",
-   "language": "python",
-   "name": "python3"
-  },
-  "language_info": {
-   "codemirror_mode": {
-    "name": "ipython",
-    "version": 3
-   },
-   "file_extension": ".py",
-   "mimetype": "text/x-python",
-   "name": "python",
-   "nbconvert_exporter": "python",
-   "pygments_lexer": "ipython3",
-   "version": "3.11.0"
-  }
- },
- "nbformat": 4,
- "nbformat_minor": 2
-=======
   "nbformat": 4,
   "nbformat_minor": 0
->>>>>>> 3d025bbe
 }